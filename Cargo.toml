[package]
name = "scryfall"
version = "0.7.2"
authors = ["Mendess2526 <pedro.mendes.26@gmail.com>"]
edition = "2018"
description = "A wrapper around the scryfall magic the gathering api"
license = "MIT"
repository = "https://github.com/Mendess2526/scryfall-rs"
readme = "README.md"
keywords = ["mtg", "Magic", "API", "Scryfall"]
categories = ["api-bindings", "games"]

[dependencies]
serde = { version = "1.0", features = ["derive"] }
serde_json = "1.0"
chrono = { version = "0.4", features = ["serde"] }
percent-encoding = "2.1"
itertools = "0.9"
ureq = "2.0.1"
<<<<<<< HEAD
thiserror = "1.0.23"
=======
tinyvec = "1.1.1"
>>>>>>> 60a59d18

[dev-dependencies]
rayon = "1"<|MERGE_RESOLUTION|>--- conflicted
+++ resolved
@@ -17,11 +17,8 @@
 percent-encoding = "2.1"
 itertools = "0.9"
 ureq = "2.0.1"
-<<<<<<< HEAD
 thiserror = "1.0.23"
-=======
 tinyvec = "1.1.1"
->>>>>>> 60a59d18
 
 [dev-dependencies]
 rayon = "1"