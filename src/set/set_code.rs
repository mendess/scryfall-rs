--- conflicted
+++ resolved
@@ -4,16 +4,9 @@
 use serde::{Deserialize, Serialize};
 use tinyvec::ArrayVec;
 
-<<<<<<< HEAD
-use std::convert::AsRef;
-use std::convert::TryFrom;
-use std::cmp::Ordering;
-use std::fmt::{self, Display, Formatter};
-=======
 use std::convert::{AsRef, TryFrom};
 use std::fmt;
 use std::iter::FromIterator;
->>>>>>> 60a59d18
 use std::str;
 
 /// A 3 to 6 letter set code, like 'war' for 'War of the Spark'.
@@ -116,40 +109,4 @@
     fn fmt(&self, f: &mut fmt::Formatter) -> fmt::Result {
         write!(f, "{}", self.get())
     }
-<<<<<<< HEAD
-}
-
-#[derive(Serialize, Deserialize, Copy, Clone, Eq, PartialEq, Hash, Debug)]
-#[allow(clippy::enum_variant_names)]
-enum CodeInner {
-    Code3([u8; 3]),
-    Code4([u8; 4]),
-    Code5([u8; 5]),
-    Code6([u8; 6]),
-}
-
-impl PartialOrd for CodeInner {
-    fn partial_cmp(&self, other: &Self) -> Option<Ordering> {
-        self.get().partial_cmp(other.get())
-    }
-}
-
-impl Ord for CodeInner {
-    fn cmp(&self, other: &Self) -> Ordering {
-        self.partial_cmp(other).unwrap()
-    }
-}
-
-impl CodeInner {
-    fn get(&self) -> &[u8] {
-        use CodeInner::*;
-        match self {
-            Code3(c) => &c[..],
-            Code4(c) => &c[..],
-            Code5(c) => &c[..],
-            Code6(c) => &c[..],
-        }
-    }
-=======
->>>>>>> 60a59d18
 }