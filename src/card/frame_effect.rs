--- conflicted
+++ resolved
@@ -4,13 +4,8 @@
 /// Enum describing the various frame effects a border can have.
 ///
 /// [Official docs](https://scryfall.com/docs/api/layouts)
-<<<<<<< HEAD
-#[derive(Serialize, Deserialize, Copy, Clone, Eq, PartialEq, Ord, PartialOrd, Hash, Debug)]
+#[derive(Serialize, Deserialize, Copy, Clone, Eq, PartialEq, Hash, Debug)]
 #[serde(rename_all = "lowercase")]
-=======
-#[derive(Serialize, Deserialize, Copy, Clone, Eq, PartialEq, Hash, Debug)]
-#[serde(rename_all = "snake_case")]
->>>>>>> 68664aee
 #[allow(missing_docs)]
 #[non_exhaustive]
 pub enum FrameEffect {
